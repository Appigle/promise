var assert = require('better-assert')
var Promise = require('../')
var sentinel = {}
var promise = new Promise(function (resolve) {
  resolve(sentinel)
})
var thenable = {then: function (fullfilled, rejected) { fullfilled(sentinel) }}
var thenableRejected = {then: function (fullfilled, rejected) { rejected(sentinel) }}

var a = {}
var b = {}
var c = {}

var A = Promise.resolve(a)
var B = Promise.resolve(b)
var C = Promise.resolve(c)

var rejection = {}
var rejected = new Promise(function (resolve, reject) { reject(rejection) })

describe('extensions', function () {
<<<<<<< HEAD
  describe('Promise.from', function () {
    describe('if passed a true promise', function () {
      it('returns it directly', function () {
        assert(promise === Promise.from(promise))
      })
    })
    describe('if passed a thenable', function () {
      describe('using then', function () {
        it('assimilates it', function (done) {
          var i = 2
          var promise = Promise.from(thenable)
          var promiseRejected = Promise.from(thenableRejected)
          assert(promise instanceof Promise)
          assert(promiseRejected instanceof Promise)
          promise.then(function (res) {
            assert(res === sentinel)
            if (0 === --i) done()
          })
          .then(null, done)
          promiseRejected.then(null, function (err) {
            assert(err === sentinel)
            if (0 === --i) done()
          })
          .then(null, done)
        })
      })
      describe('using catch', function () {
        it('assimilates it', function (done) {
          var i = 2
          var promise = Promise.from(thenable)
          var promiseRejected = Promise.from(thenableRejected)
          assert(promise instanceof Promise)
          assert(promiseRejected instanceof Promise)
          promise.then(function (res) {
            assert(res === sentinel)
            if (0 === --i) done()
          })
          ['catch'](done)
          promiseRejected['catch'](function (err) {
            assert(err === sentinel)
            if (0 === --i) done()
          })
          ['catch'](done)
        })
      })
    })
    describe('if passed a value', function () {
      it('wraps it in a promise', function (done) {
        var promise = Promise.from(sentinel)
          .then(function (res) {
            assert(res === sentinel)
            done()
          })
        assert(promise instanceof Promise)
        assert(Promise.from(sentinel) instanceof Promise)
        assert(Promise.from(sentinel).constructor === Promise)
      })
    })
  })
  describe('Promise.cast', function () {
    describe('if passed a true promise', function () {
      it('returns it directly', function () {
        assert(promise === Promise.cast(promise))
      })
    })
    describe('if passed a thenable', function () {
      it('assimilates it', function (done) {
        var i = 2
        var promise = Promise.cast(thenable)
        var promiseRejected = Promise.cast(thenableRejected)
        assert(promise instanceof Promise)
        assert(promiseRejected instanceof Promise)
        promise.then(function (res) {
          assert(res === sentinel)
          if (0 === --i) done()
        })
        .then(null, done)
        promiseRejected.then(null, function (err) {
          assert(err === sentinel)
          if (0 === --i) done()
        })
        .then(null, done)
      })
    })
    describe('if passed a value', function () {
      it('wraps it in a promise', function (done) {
        var promise = Promise.cast(sentinel)
          .then(function (res) {
            assert(res === sentinel)
            done()
          })
        assert(promise instanceof Promise)
        assert(Promise.cast(sentinel) instanceof Promise)
        assert(Promise.cast(sentinel).constructor === Promise)
      })
    })
  })
=======
>>>>>>> 484e4300
  describe('Promise.denodeify(fn, [argumentCount])', function () {
    it('returns a function that uses promises instead of callbacks', function (done) {
      function wrap(val, key, callback) {
        return callback(null, {val: val, key: key})
      }
      var pwrap = Promise.denodeify(wrap)
      pwrap(sentinel, 'foo')
        .then(function (wrapper) {
          assert(wrapper.val === sentinel)
          assert(wrapper.key === 'foo')
          done()
        })
    })
    it('converts callback error arguments into rejection', function (done) {
      function fail(val, key, callback) {
        return callback(sentinel)
      }
      var pfail = Promise.denodeify(fail)
      pfail(promise, 'foo')
        .then(null, function (err) {
          assert(err === sentinel)
          done()
        })
    })
    it('with an argumentCount it ignores extra arguments', function (done) {
      function wrap(val, key, callback) {
        return callback(null, {val: val, key: key})
      }
      var pwrap = Promise.denodeify(wrap, 2)
      pwrap(sentinel, 'foo', 'wtf')
        .then(function (wrapper) {
          assert(wrapper.val === sentinel)
          assert(wrapper.key === 'foo')
          done()
        })
    })
  })
  describe('Promise.nodeify(fn)', function () {
    it('converts a promise returning function into a callback function', function (done) {
      var add = Promise.nodeify(function (a, b) {
        return Promise.resolve(a)
          .then(function (a) {
            return a + b
          })
      })
      add(1, 2, function (err, res) {
        if (err) return done(err)
        assert(res === 3)
        return done()
      })
    })
    it('converts rejected promises into the first argument of the callback', function (done) {
      var add = Promise.nodeify(function (a, b) {
        return Promise.resolve(a)
          .then(function (a) {
            throw sentinel
          })
      })
      var add2 = Promise.nodeify(function (a, b) {
        throw sentinel
      })
      add(1, 2, function (err, res) {
        assert(err === sentinel)
        add2(1, 2, function (err, res){
          assert(err === sentinel)
          done()
        })
      })
    })
    it('passes through when no callback is provided', function (done) {
      var add = Promise.nodeify(function (a, b) {
        return Promise.resolve(a)
          .then(function (a) {
            return a + b
          })
      })
      add(1, 2)
        .then(function (res) {
          assert(res === 3)
          done()
        })
    })
  })
  describe('Promise.all(...)', function () {
    describe('an array', function () {
      describe('that is empty', function () {
        it('returns a promise for an empty array', function (done) {
          var res = Promise.all([])
          assert(res instanceof Promise)
          res.then(function (res) {
            assert(Array.isArray(res))
            assert(res.length === 0)
          })
          .nodeify(done)
        })
      })
      describe('of objects', function () {
        it('returns a promise for the array', function (done) {
          var res = Promise.all([a, b, c])
          assert(res instanceof Promise)
          res.then(function (res) {
            assert(Array.isArray(res))
            assert(res[0] === a)
            assert(res[1] === b)
            assert(res[2] === c)
          })
          .nodeify(done)
        })
      })
      describe('of promises', function () {
        it('returns a promise for an array containing the fulfilled values', function (done) {
          var res = Promise.all([A, B, C])
          assert(res instanceof Promise)
          res.then(function (res) {
            assert(Array.isArray(res))
            assert(res[0] === a)
            assert(res[1] === b)
            assert(res[2] === c)
          })
          .nodeify(done)
        })
      })
      describe('of mixed values', function () {
        it('returns a promise for an array containing the fulfilled values', function (done) {
          var res = Promise.all([A, b, C])
          assert(res instanceof Promise)
          res.then(function (res) {
            assert(Array.isArray(res))
            assert(res[0] === a)
            assert(res[1] === b)
            assert(res[2] === c)
          })
          .nodeify(done)
        })
      })
      describe('containing at least one rejected promise', function () {
        it('rejects the resulting promise', function (done) {
          var res = Promise.all([A, rejected, C])
          assert(res instanceof Promise)
          res.then(function (res) {
            throw new Error('Should be rejected')
          },
          function (err) {
            assert(err === rejection)
          })
          .nodeify(done)
        })
      })
    })
  })

  describe('promise.done(onFulfilled, onRejected)', function () {
    it.skip('behaves like then except for not returning anything', function () {
      //todo
    })
    it.skip('rethrows unhandled rejections', function () {
      //todo
    })
  })
  describe('promise.nodeify(callback)', function () {
    it('converts a promise returning function into a callback function', function (done) {
      function add(a, b, callback) {
        return Promise.resolve(a)
          .then(function (a) {
            return a + b
          })
          .nodeify(callback)
      }
      add(1, 2, function (err, res) {
        if (err) return done(err)
        assert(res === 3)
        return done()
      })
    })
    it('converts rejected promises into the first argument of the callback', function (done) {
      function add(a, b, callback) {
        return Promise.resolve(a)
          .then(function (a) {
            throw sentinel
          })
          .nodeify(callback)
      }
      add(1, 2, function (err, res) {
        assert(err === sentinel)
        done()
      })
    })
    it('passes through when no callback is provided', function (done) {
      function add(a, b, callback) {
        return Promise.resolve(a)
          .then(function (a) {
            return a + b
          })
          .nodeify(callback)
      }
      add(1, 2)
        .then(function (res) {
          assert(res === 3)
          done()
        })
    })
  })
})<|MERGE_RESOLUTION|>--- conflicted
+++ resolved
@@ -19,106 +19,6 @@
 var rejected = new Promise(function (resolve, reject) { reject(rejection) })
 
 describe('extensions', function () {
-<<<<<<< HEAD
-  describe('Promise.from', function () {
-    describe('if passed a true promise', function () {
-      it('returns it directly', function () {
-        assert(promise === Promise.from(promise))
-      })
-    })
-    describe('if passed a thenable', function () {
-      describe('using then', function () {
-        it('assimilates it', function (done) {
-          var i = 2
-          var promise = Promise.from(thenable)
-          var promiseRejected = Promise.from(thenableRejected)
-          assert(promise instanceof Promise)
-          assert(promiseRejected instanceof Promise)
-          promise.then(function (res) {
-            assert(res === sentinel)
-            if (0 === --i) done()
-          })
-          .then(null, done)
-          promiseRejected.then(null, function (err) {
-            assert(err === sentinel)
-            if (0 === --i) done()
-          })
-          .then(null, done)
-        })
-      })
-      describe('using catch', function () {
-        it('assimilates it', function (done) {
-          var i = 2
-          var promise = Promise.from(thenable)
-          var promiseRejected = Promise.from(thenableRejected)
-          assert(promise instanceof Promise)
-          assert(promiseRejected instanceof Promise)
-          promise.then(function (res) {
-            assert(res === sentinel)
-            if (0 === --i) done()
-          })
-          ['catch'](done)
-          promiseRejected['catch'](function (err) {
-            assert(err === sentinel)
-            if (0 === --i) done()
-          })
-          ['catch'](done)
-        })
-      })
-    })
-    describe('if passed a value', function () {
-      it('wraps it in a promise', function (done) {
-        var promise = Promise.from(sentinel)
-          .then(function (res) {
-            assert(res === sentinel)
-            done()
-          })
-        assert(promise instanceof Promise)
-        assert(Promise.from(sentinel) instanceof Promise)
-        assert(Promise.from(sentinel).constructor === Promise)
-      })
-    })
-  })
-  describe('Promise.cast', function () {
-    describe('if passed a true promise', function () {
-      it('returns it directly', function () {
-        assert(promise === Promise.cast(promise))
-      })
-    })
-    describe('if passed a thenable', function () {
-      it('assimilates it', function (done) {
-        var i = 2
-        var promise = Promise.cast(thenable)
-        var promiseRejected = Promise.cast(thenableRejected)
-        assert(promise instanceof Promise)
-        assert(promiseRejected instanceof Promise)
-        promise.then(function (res) {
-          assert(res === sentinel)
-          if (0 === --i) done()
-        })
-        .then(null, done)
-        promiseRejected.then(null, function (err) {
-          assert(err === sentinel)
-          if (0 === --i) done()
-        })
-        .then(null, done)
-      })
-    })
-    describe('if passed a value', function () {
-      it('wraps it in a promise', function (done) {
-        var promise = Promise.cast(sentinel)
-          .then(function (res) {
-            assert(res === sentinel)
-            done()
-          })
-        assert(promise instanceof Promise)
-        assert(Promise.cast(sentinel) instanceof Promise)
-        assert(Promise.cast(sentinel).constructor === Promise)
-      })
-    })
-  })
-=======
->>>>>>> 484e4300
   describe('Promise.denodeify(fn, [argumentCount])', function () {
     it('returns a function that uses promises instead of callbacks', function (done) {
       function wrap(val, key, callback) {
